# Changelog

All notable changes to this project will be documented in this file.

The format is based on [Keep a Changelog](https://keepachangelog.com/en/1.0.0/),
and this project adheres to [Semantic Versioning](https://semver.org/spec/v2.0.0.html).

## [Unreleased]

### Changed

<<<<<<< HEAD
- Serialize all components by default using varint and provide functions to use fixint encoding.
=======
- Serialize entities in optimal way by writing its index and generation as separate varints.
>>>>>>> 54c4185f
- Hide `ReplicationId`, `ReplicationInfo` and related methods from `ReplicationRules` from public API.
- Rename `ReplicationRules::replication_id` into `ReplicationRules::replication_marker_id`.
- Use serialization buffer cache per client for replication.
- Correctly handle old values on packet reordering.
- Bevy's `Tick` was replaced with dedicated type `NetworkTick` that increments on server update, so it can be used to provide information about time. `AckedTick` was replaced with `ServerTicks` that also contains mappings from `NetworkTick` to Bevy's `Tick` and current `NetworkTick`.
- Functions in `AppReplicationExt::replicate_with` now accept bytes cursor for memory reuse and return serialization errors.
- Rename `ReplicationCore` into `RepliconCore` with its module for clarity.
- Store changes in `WorldDiff` in `Vec` instead of `HashMap` to increase performance.
- `MapNetworkEntities` now accepts generic `Mapper` and doesn't have error handling and deserialiation functions now accept `NetworkEntityMap`. This allowed us to lazily map entities on client without extra allocation.
- Make `LastTick` public.

## [0.10.0] - 2023-09-13

### Changed

- `MapEventEntities` was renamed into `MapNetworkEntities` and now used for both components and events. Built-in `MapEntities` trait from Bevy is not suited for network case for now.
- `AppReplicationExt::not_replicate_with` was replaced with component marker `Ignored<T>`.
- Reflection was replaced with plain serialization. Now components need to implement serde traits and no longer need any reflection. This reduced reduced message sizes a lot. Because of this mapped components now need to be registered with `AppReplicationExt::replicate_mapped`.
- Derive `Clone` and `Copy` for `Replication`.
- Make `ServerPlugin` fields private and add `ServerPlugin::new`.
- Make `AckedTicks` public.
- Make `NetworkEntityMap` public.

## [0.9.1] - 2023-08-05

### Changed

- Fix event cleanup.

## [0.9.0] - 2023-08-01

### Added

- `ClientSet` now available from `prelude`.

### Changed

- Move `has_authority()` to `server` module.

## [0.8.0] - 2023-07-28

### Changed

- Put systems in `PreUpdate` and `PostUpdate` to avoid one frame delay.
- Reorganize `ServerSet` and move client-related systems to `ClientSet`.

## [0.7.1] - 2023-07-20

### Changed

- Re-export `transport` module from `bevy_renet`.

## [0.7.0] - 2023-07-20

### Changed

- Update to `bevy` 0.11.
- Mappable network events now need to implement `MapEventEntities` instead of `MapEntities`.

### Removed

- `ClientState` and `ServerState`, use conditions from `bevy_renet` and `resource_added()` / `resource_exists()` / `resource_removed()`.
- `ServerSet::Authority`, use `has_authority()` instead.

## [0.6.1] - 2023-07-09

### Changed

- Update `ParentSync` in `CoreSet::PostUpdate` to avoid one frame delay.

## [0.6.0] - 2023-07-08

### Added

- `SendPolicy` added to API of event-creation for user control of delivery guarantee (reliability and ordering).

### Changed

- `ParentSync` no longer accepts parent entity and just synchronizes hierarchy automatically if present.

## [0.5.0] - 2023-06-26

### Added

- `ServerSet::ReceiveEvent` and `ServerSet::SendEvent` for more fine-grained control of scheduling for event handling.

### Changed

- Update server to use `TickPolicy` instead of requiring a tick rate.

### Fixed

- Unspecified system ordering could cause tick acks to be ordered on the wrong side of world diff handling.
- Crash after adding events without `ServerPlugin` or `ClientPlugin`.

## [0.4.0] - 2023-05-26

### Changed

- Swap `registry` and `event` arguments in `BuildEventSerializer` for consistency with `ReflectSerializer`.
- Update to `bevy_renet` 0.0.12.

## [0.3.0] - 2023-04-15

### Added

- Support for sending events that contains `Box<dyn Reflect>` via custom serialization implementation.

### Changed

- Accept receiving system in `add_client_event_with` and sending system in `add_server_event_with`.
- Make `EventChannel<T>` public.

## [0.2.3] - 2023-04-09

### Fixed

- Panic that could occur when deleting `RenetServer` or `RenetClient` resources.

## [0.2.2] - 2023-04-05

### Fixed

- Do not panic if an entity was already despawned on client.

## [0.2.1] - 2023-04-02

### Fixed

- Incorrect last tick detection.

## [0.2.0] - 2023-04-01

### Changed

- Use `#[reflect(MapEntities)]` from Bevy 0.10.1 instead of custom `#[reflect(MapEntity)]`.

### Fixed

- Tick checks after overflow.

## [0.1.0] - 2023-03-28

Initial release after separation from [lifescape](https://github.com/lifescapegame/lifescape).

[unreleased]: https://github.com/lifescapegame/bevy_replicon/compare/v0.10.0...HEAD
[0.10.0]: https://github.com/lifescapegame/bevy_replicon/compare/v0.9.1...v0.10.0
[0.9.1]: https://github.com/lifescapegame/bevy_replicon/compare/v0.9.0...v0.9.1
[0.9.0]: https://github.com/lifescapegame/bevy_replicon/compare/v0.8.0...v0.9.0
[0.8.0]: https://github.com/lifescapegame/bevy_replicon/compare/v0.7.1...v0.8.0
[0.7.1]: https://github.com/lifescapegame/bevy_replicon/compare/v0.7.0...v0.7.1
[0.7.0]: https://github.com/lifescapegame/bevy_replicon/compare/v0.6.1...v0.7.0
[0.6.1]: https://github.com/lifescapegame/bevy_replicon/compare/v0.6.0...v0.6.1
[0.6.0]: https://github.com/lifescapegame/bevy_replicon/compare/v0.5.0...v0.6.0
[0.5.0]: https://github.com/lifescapegame/bevy_replicon/compare/v0.4.0...v0.5.0
[0.4.0]: https://github.com/lifescapegame/bevy_replicon/compare/v0.3.0...v0.4.0
[0.3.0]: https://github.com/lifescapegame/bevy_replicon/compare/v0.2.3...v0.3.0
[0.2.3]: https://github.com/lifescapegame/bevy_replicon/compare/v0.2.2...v0.2.3
[0.2.2]: https://github.com/lifescapegame/bevy_replicon/compare/v0.2.1...v0.2.2
[0.2.1]: https://github.com/lifescapegame/bevy_replicon/compare/v0.2.0...v0.2.1
[0.2.0]: https://github.com/lifescapegame/bevy_replicon/compare/v0.1.0...v0.2.0
[0.1.0]: https://github.com/lifescapegame/bevy_replicon/releases/tag/v0.1.0<|MERGE_RESOLUTION|>--- conflicted
+++ resolved
@@ -9,11 +9,8 @@
 
 ### Changed
 
-<<<<<<< HEAD
 - Serialize all components by default using varint and provide functions to use fixint encoding.
-=======
 - Serialize entities in optimal way by writing its index and generation as separate varints.
->>>>>>> 54c4185f
 - Hide `ReplicationId`, `ReplicationInfo` and related methods from `ReplicationRules` from public API.
 - Rename `ReplicationRules::replication_id` into `ReplicationRules::replication_marker_id`.
 - Use serialization buffer cache per client for replication.
