--- conflicted
+++ resolved
@@ -7,15 +7,13 @@
 
 ## [Unreleased]
 
-<<<<<<< HEAD
 ### Added
 
 - Optional `ClientDiagnosticsPlugin`, which writes diagnostics every second.
-=======
+
 ### Changed
 
 - Optimize despawn tracking.
->>>>>>> 92f259d3
 
 ## [0.14.0] - 2023-10-05
 
