pub mod confirm_history;
#[cfg(feature = "client_diagnostics")]
pub mod diagnostics;
pub mod events;

use std::{io::Cursor, mem};

use bevy::{ecs::world::CommandQueue, prelude::*};
use bincode::{DefaultOptions, Options};
use bytes::Bytes;
use integer_encoding::{FixedIntReader, VarIntReader};

use crate::core::{
    channels::{ReplicationChannel, RepliconChannels},
    common_conditions::{client_connected, client_just_connected, client_just_disconnected},
    replication::{
        change_message_flags::ChangeMessageFlags,
        command_markers::{CommandMarkers, EntityMarkers},
        deferred_entity::DeferredEntity,
        replication_registry::{
            ctx::{DespawnCtx, RemoveCtx, WriteCtx},
            ReplicationRegistry,
        },
        Replicated,
    },
    replicon_client::RepliconClient,
    replicon_tick::RepliconTick,
    server_entity_map::ServerEntityMap,
};
use confirm_history::ConfirmHistory;

/// Client functionality and replication receiving.
///
/// Can be disabled for server-only apps.
pub struct ClientPlugin;

impl Plugin for ClientPlugin {
    fn build(&self, app: &mut App) {
        app.init_resource::<RepliconClient>()
            .init_resource::<ServerEntityMap>()
            .init_resource::<ServerChangeTick>()
            .init_resource::<BufferedMutations>()
            .configure_sets(
                PreUpdate,
                (
                    ClientSet::ReceivePackets,
                    (
                        ClientSet::ResetEvents.run_if(client_just_connected),
                        ClientSet::Reset.run_if(client_just_disconnected),
                    ),
                    ClientSet::Receive,
                    (ClientSet::Diagnostics, ClientSet::SyncHierarchy),
                )
                    .chain(),
            )
            .configure_sets(
                PostUpdate,
                (ClientSet::Send, ClientSet::SendPackets).chain(),
            )
            .add_systems(Startup, Self::setup_channels)
            .add_systems(
                PreUpdate,
                Self::receive_replication
                    .map(Result::unwrap)
                    .in_set(ClientSet::Receive)
                    .run_if(client_connected),
            )
            .add_systems(PreUpdate, Self::reset.in_set(ClientSet::Reset));
    }
}

impl ClientPlugin {
    fn setup_channels(mut client: ResMut<RepliconClient>, channels: Res<RepliconChannels>) {
        client.setup_server_channels(channels.server_channels().len());
    }

    /// Receives and applies replication messages from the server.
    ///
    /// Change messages are sent over the [`ReplicationChannel::Changes`] and are applied first to ensure valid state
    /// for component mutations.
    ///
    /// Mutate messages are sent over [`ReplicationChannel::Mutations`], which means they may appear
    /// ahead-of or behind change messages from the same server tick. A mutation will only be applied if its
    /// change tick has already appeared in an change message, otherwise it will be buffered while waiting.
    /// Since component mutations can arrive in any order, they will only be applied if they correspond to a more
    /// recent server tick than the last acked server tick for each entity.
    ///
    /// Buffered mutate messages are processed last.
    ///
    /// Acknowledgments for received mutate messages are sent back to the server.
    ///
    /// See also [`ReplicationMessages`](crate::server::replication_messages::ReplicationMessages).
    pub(super) fn receive_replication(
        world: &mut World,
        mut queue: Local<CommandQueue>,
        mut entity_markers: Local<EntityMarkers>,
    ) -> bincode::Result<()> {
        world.resource_scope(|world, mut client: Mut<RepliconClient>| {
            world.resource_scope(|world, mut entity_map: Mut<ServerEntityMap>| {
                world.resource_scope(|world, mut buffered_mutations: Mut<BufferedMutations>| {
                    world.resource_scope(|world, command_markers: Mut<CommandMarkers>| {
                        world.resource_scope(|world, registry: Mut<ReplicationRegistry>| {
                            let mut stats = world.remove_resource::<ClientReplicationStats>();
                            let mut params = ReceiveParams {
                                queue: &mut queue,
                                entity_markers: &mut entity_markers,
                                entity_map: &mut entity_map,
                                stats: stats.as_mut(),
                                command_markers: &command_markers,
                                registry: &registry,
                            };

                            apply_replication(
                                world,
                                &mut params,
                                &mut client,
                                &mut buffered_mutations,
                            )?;

                            if let Some(stats) = stats {
                                world.insert_resource(stats);
                            }

                            Ok(())
                        })
                    })
                })
            })
        })
    }

    fn reset(
        mut change_tick: ResMut<ServerChangeTick>,
        mut entity_map: ResMut<ServerEntityMap>,
        mut buffered_mutations: ResMut<BufferedMutations>,
        mut stats: ResMut<ClientReplicationStats>,
    ) {
        *change_tick = Default::default();
        entity_map.clear();
        buffered_mutations.clear();
        *stats = Default::default();
    }
}

/// Reads all received messages and applies them.
///
/// Sends acknowledgments for mutate messages back.
fn apply_replication(
    world: &mut World,
    params: &mut ReceiveParams,
    client: &mut RepliconClient,
    buffered_mutations: &mut BufferedMutations,
) -> bincode::Result<()> {
    for message in client.receive(ReplicationChannel::Changes) {
        apply_change_message(world, params, &message)?;
    }

    // Unlike change messages, we read all mutate messages first, sort them by tick
    // in descending order to ensure that the last mutation will be applied first.
    // Since mutate messages manually split by packet size, we apply all messages,
    // but skip outdated data per-entity by checking last received tick for it
    // (unless user requested history via marker).
    let change_tick = *world.resource::<ServerChangeTick>();
    let acks_size = mem::size_of::<u16>() * client.received_count(ReplicationChannel::Mutations);
    if acks_size != 0 {
        let mut acks = Vec::with_capacity(acks_size);
        for message in client.receive(ReplicationChannel::Mutations) {
            let mutate_index = buffer_mutate_message(params, buffered_mutations, message)?;
            bincode::serialize_into(&mut acks, &mutate_index)?;
        }
        client.send(ReplicationChannel::Changes, acks);
    }

    apply_mutate_messages(world, params, buffered_mutations, change_tick)
}

/// Reads and applies a change message.
///
/// For details see [`replication_messages`](crate::server::replication_messages).
fn apply_change_message(
    world: &mut World,
    params: &mut ReceiveParams,
    message: &[u8],
) -> bincode::Result<()> {
    let end_pos = message.len();
    let mut cursor = Cursor::new(message);
    if let Some(stats) = &mut params.stats {
        stats.messages += 1;
        stats.bytes += end_pos;
    }

    let flags = ChangeMessageFlags::from_bits_retain(cursor.read_fixedint()?);
    debug_assert!(!flags.is_empty(), "message can't be empty");

    let message_tick = bincode::deserialize_from(&mut cursor)?;
    trace!("applying change message for {message_tick:?}");
    world.resource_mut::<ServerChangeTick>().0 = message_tick;

    let last_flag = flags.last();
    for (_, flag) in flags.iter_names() {
        let array_kind = if flag != last_flag {
            ArrayKind::Sized
        } else {
            ArrayKind::Dynamic
        };

        match flag {
            ChangeMessageFlags::MAPPINGS => {
                debug_assert_eq!(array_kind, ArrayKind::Sized);
                let len = apply_array(array_kind, &mut cursor, |cursor| {
                    apply_entity_mapping(world, params, cursor)
                })?;
                if let Some(stats) = &mut params.stats {
                    stats.mappings += len;
                }
            }
            ChangeMessageFlags::DESPAWNS => {
                let len = apply_array(array_kind, &mut cursor, |cursor| {
                    apply_despawn(world, params, cursor, message_tick)
                })?;
                if let Some(stats) = &mut params.stats {
                    stats.despawns += len;
                }
            }
            ChangeMessageFlags::REMOVALS => {
                let len = apply_array(array_kind, &mut cursor, |cursor| {
                    apply_removals(world, params, cursor, message_tick)
                })?;
                if let Some(stats) = &mut params.stats {
                    stats.entities_changed += len;
                }
            }
            ChangeMessageFlags::CHANGES => {
                debug_assert_eq!(array_kind, ArrayKind::Dynamic);
                let len = apply_array(array_kind, &mut cursor, |cursor| {
                    apply_changes(world, params, cursor, message_tick)
                })?;
                if let Some(stats) = &mut params.stats {
                    stats.entities_changed += len;
                }
            }
            _ => unreachable!("iteration should yield only named flags"),
        }
    }

    Ok(())
}

/// Reads and buffers mutate message.
///
/// For details see [`replication_messages`](crate::server::replication_messages).
///
/// Returns mutate index to be used for acknowledgment.
fn buffer_mutate_message(
    params: &mut ReceiveParams,
    buffered_mutations: &mut BufferedMutations,
    message: Bytes,
) -> bincode::Result<u16> {
    let end_pos = message.len();
    let mut cursor = Cursor::new(&*message);
    if let Some(stats) = &mut params.stats {
        stats.messages += 1;
        stats.bytes += end_pos;
    }

    let change_tick = bincode::deserialize_from(&mut cursor)?;
    let message_tick = bincode::deserialize_from(&mut cursor)?;
    let mutate_index = cursor.read_varint()?;
    trace!("received mutate message for {message_tick:?}");
    buffered_mutations.insert(BufferedMutate {
        change_tick,
        message_tick,
        message: message.slice(cursor.position() as usize..),
    });

    Ok(mutate_index)
}

/// Applies mutations from [`BufferedMutations`].
///
/// If the mutate message can't be applied yet (because the change message with the
/// corresponding tick hasn't arrived), it will be kept in the buffer.
fn apply_mutate_messages(
    world: &mut World,
    params: &mut ReceiveParams,
    buffered_mutations: &mut BufferedMutations,
    change_tick: ServerChangeTick,
) -> bincode::Result<()> {
    let mut result = Ok(());
    buffered_mutations.0.retain(|mutate| {
        if mutate.change_tick > *change_tick {
            return true;
        }

        trace!("applying mutate message for {:?}", mutate.message_tick);
        let len = apply_array(
            ArrayKind::Dynamic,
            &mut Cursor::new(&*mutate.message),
            |cursor| apply_mutations(world, params, cursor, mutate.message_tick),
        );

        match len {
            Ok(len) => {
                if let Some(stats) = &mut params.stats {
                    stats.entities_changed += len;
                }
            }
            Err(e) => result = Err(e),
        }

        false
    });

    result
}

/// Deserializes and applies server mapping from client's pre-spawned entities.
fn apply_entity_mapping(
    world: &mut World,
    params: &mut ReceiveParams,
    cursor: &mut Cursor<&[u8]>,
) -> bincode::Result<()> {
    let server_entity = deserialize_entity(cursor)?;
    let client_entity = deserialize_entity(cursor)?;

    if let Some(mut entity) = world.get_entity_mut(client_entity) {
        debug!("received mapping from {server_entity:?} to {client_entity:?}");
        entity.insert(Replicated);
        params.entity_map.insert(server_entity, client_entity);
    } else {
        // Entity could be despawned on client already.
        debug!("received mapping from {server_entity:?} to {client_entity:?}, but the entity doesn't exists");
    }
<<<<<<< HEAD
    for _ in 0..mappings_len {
        let server_entity = deserialize_entity(cursor)?;
        let client_entity = deserialize_entity(cursor)?;

        if let Ok(mut entity) = world.get_entity_mut(client_entity) {
            debug!("received mapping from {server_entity:?} to {client_entity:?}");
            entity.insert(Replicated);
            params.entity_map.insert(server_entity, client_entity);
        } else {
            // Entity could be despawned on client already.
            debug!("received mapping from {server_entity:?} to {client_entity:?}, but the entity doesn't exists");
        }
=======

    Ok(())
}

/// Deserializes and applies entity despawn from change message.
fn apply_despawn(
    world: &mut World,
    params: &mut ReceiveParams,
    cursor: &mut Cursor<&[u8]>,
    message_tick: RepliconTick,
) -> bincode::Result<()> {
    // The entity might have already been despawned because of hierarchy or
    // with the last replication message, but the server might not yet have received confirmation
    // from the client and could include the deletion in the this message.
    let server_entity = deserialize_entity(cursor)?;
    if let Some(client_entity) = params
        .entity_map
        .remove_by_server(server_entity)
        .and_then(|entity| world.get_entity_mut(entity))
    {
        let ctx = DespawnCtx { message_tick };
        (params.registry.despawn)(&ctx, client_entity);
>>>>>>> a8e10a03
    }

    Ok(())
}

/// Deserializes and applies component removals for an entity.
fn apply_removals(
    world: &mut World,
    params: &mut ReceiveParams,
    cursor: &mut Cursor<&[u8]>,
    message_tick: RepliconTick,
) -> bincode::Result<()> {
    let server_entity = deserialize_entity(cursor)?;

    let client_entity = params
        .entity_map
        .get_by_server_or_insert(server_entity, || world.spawn(Replicated).id());

    let mut client_entity = DeferredEntity::new(world, client_entity);
    let mut commands = client_entity.commands(params.queue);
    params
        .entity_markers
        .read(params.command_markers, &*client_entity);

    if let Some(mut history) = client_entity.get_mut::<ConfirmHistory>() {
        history.set_last_tick(message_tick);
    } else {
        commands
            .entity(client_entity.id())
            .insert(ConfirmHistory::new(message_tick));
    }

    let len = apply_array(ArrayKind::Sized, cursor, |cursor| {
        let fns_id = DefaultOptions::new().deserialize_from(&mut *cursor)?;
        let (component_id, component_fns, _) = params.registry.get(fns_id);
        let mut ctx = RemoveCtx {
            commands: &mut commands,
            message_tick,
            component_id,
        };
        component_fns.remove(&mut ctx, params.entity_markers, &mut client_entity);

        Ok(())
    })?;

    if let Some(stats) = &mut params.stats {
        stats.components_changed += len;
    }

    params.queue.apply(world);

    Ok(())
}

/// Deserializes and applies component insertions and/or mutations for an entity.
fn apply_changes(
    world: &mut World,
    params: &mut ReceiveParams,
    cursor: &mut Cursor<&[u8]>,
    message_tick: RepliconTick,
) -> bincode::Result<()> {
    let server_entity = deserialize_entity(cursor)?;

    let client_entity = params
        .entity_map
        .get_by_server_or_insert(server_entity, || world.spawn(Replicated).id());

    let mut client_entity = DeferredEntity::new(world, client_entity);
    let mut commands = client_entity.commands(params.queue);
    params
        .entity_markers
        .read(params.command_markers, &*client_entity);

    if let Some(mut history) = client_entity.get_mut::<ConfirmHistory>() {
        history.set_last_tick(message_tick);
    } else {
        commands
            .entity(client_entity.id())
            .insert(ConfirmHistory::new(message_tick));
    }
<<<<<<< HEAD
    for _ in 0..entities_len {
        // The entity might have already been despawned because of hierarchy or
        // with the last replication message, but the server might not yet have received confirmation
        // from the client and could include the deletion in the this message.
        let server_entity = deserialize_entity(cursor)?;
        if let Some(client_entity) = params
            .entity_map
            .remove_by_server(server_entity)
            .and_then(|entity| world.get_entity_mut(entity).ok())
        {
            let ctx = DespawnCtx { message_tick };
            (params.registry.despawn)(&ctx, client_entity);
=======

    let len = apply_array(ArrayKind::Sized, cursor, |cursor| {
        let fns_id = DefaultOptions::new().deserialize_from(&mut *cursor)?;
        let (component_id, component_fns, rule_fns) = params.registry.get(fns_id);
        let mut ctx = WriteCtx::new(&mut commands, params.entity_map, component_id, message_tick);

        // SAFETY: `rule_fns` and `component_fns` were created for the same type.
        unsafe {
            component_fns.write(
                &mut ctx,
                rule_fns,
                params.entity_markers,
                &mut client_entity,
                cursor,
            )?;
>>>>>>> a8e10a03
        }

        Ok(())
    })?;

    if let Some(stats) = &mut params.stats {
        stats.components_changed += len;
    }

    params.queue.apply(world);

    Ok(())
}

fn apply_array(
    kind: ArrayKind,
    cursor: &mut Cursor<&[u8]>,
    mut f: impl FnMut(&mut Cursor<&[u8]>) -> bincode::Result<()>,
) -> bincode::Result<usize> {
    match kind {
        ArrayKind::Sized => {
            let len = cursor.read_varint()?;
            for _ in 0..len {
                (f)(cursor)?;
            }

            Ok(len)
        }
        ArrayKind::Dynamic => {
            let mut len = 0;
            let end = cursor.get_ref().len() as u64;
            while cursor.position() < end {
                (f)(cursor)?;
                len += 1;
            }

            Ok(len)
        }
    }
}

/// Type of serialized array.
#[derive(PartialEq, Eq, Debug)]
enum ArrayKind {
    /// Size is serialized before the array.
    Sized,
    /// Size is unknown, means that all bytes needs to be consumed.
    Dynamic,
}

/// Deserializes and applies component mutations for all entities.
///
/// Consumes all remaining bytes in the cursor.
fn apply_mutations(
    world: &mut World,
    params: &mut ReceiveParams,
    cursor: &mut Cursor<&[u8]>,
    message_tick: RepliconTick,
) -> bincode::Result<()> {
    let server_entity = deserialize_entity(cursor)?;
    let data_size: usize = cursor.read_varint()?;

    let Some(client_entity) = params.entity_map.get_by_server(server_entity) else {
        // Mutation could arrive after a despawn from change message.
        debug!("ignoring mutations received for unknown server's {server_entity:?}");
        cursor.set_position(cursor.position() + data_size as u64);
        return Ok(());
    };

    let mut client_entity = DeferredEntity::new(world, client_entity);
    let mut commands = client_entity.commands(params.queue);
    params
        .entity_markers
        .read(params.command_markers, &*client_entity);

    let mut history = client_entity
        .get_mut::<ConfirmHistory>()
        .expect("all entities from mutate message should have confirmed ticks");
    let new_tick = message_tick > history.last_tick();
    if new_tick {
        history.set_last_tick(message_tick);
    } else {
        if !params.entity_markers.need_history() {
            trace!(
                "ignoring outdated mutations for client's {:?}",
                client_entity.id()
            );
            cursor.set_position(cursor.position() + data_size as u64);
            return Ok(());
        }

        let ago = history.last_tick().get().wrapping_sub(message_tick.get());
        if ago >= u64::BITS {
            trace!(
                "discarding {ago} ticks old mutations for client's {:?}",
                client_entity.id()
            );
            cursor.set_position(cursor.position() + data_size as u64);
            return Ok(());
        }

        history.set(ago);
    }

    let end_pos = cursor.position() + data_size as u64;
    let mut components_count = 0;
    while cursor.position() < end_pos {
        let fns_id = DefaultOptions::new().deserialize_from(&mut *cursor)?;
        let (component_id, component_fns, rule_fns) = params.registry.get(fns_id);
        let mut ctx = WriteCtx::new(&mut commands, params.entity_map, component_id, message_tick);

        // SAFETY: `rule_fns` and `component_fns` were created for the same type.
        unsafe {
            if new_tick {
                component_fns.write(
                    &mut ctx,
                    rule_fns,
                    params.entity_markers,
                    &mut client_entity,
                    cursor,
                )?;
            } else {
                component_fns.consume_or_write(
                    &mut ctx,
                    rule_fns,
                    params.entity_markers,
                    params.command_markers,
                    &mut client_entity,
                    cursor,
                )?;
            }
        }

        components_count += 1;
    }

    if let Some(stats) = &mut params.stats {
        stats.components_changed += components_count;
    }

    params.queue.apply(world);

    Ok(())
}

/// Deserializes `entity` from compressed index and generation.
///
/// For details see
/// [`ReplicationBuffer::write_entity`](crate::server::replication_message::replication_buffer::write_entity).
fn deserialize_entity(cursor: &mut Cursor<&[u8]>) -> bincode::Result<Entity> {
    let flagged_index: u64 = cursor.read_varint()?;
    let has_generation = (flagged_index & 1) > 0;
    let generation = if has_generation {
        cursor.read_varint::<u32>()? + 1
    } else {
        1u32
    };

    let bits = (generation as u64) << 32 | (flagged_index >> 1);

    Ok(Entity::from_bits(bits))
}

/// Borrowed resources from the world and locals.
///
/// To avoid passing a lot of arguments into all receive functions.
struct ReceiveParams<'a> {
    queue: &'a mut CommandQueue,
    entity_markers: &'a mut EntityMarkers,
    entity_map: &'a mut ServerEntityMap,
    stats: Option<&'a mut ClientReplicationStats>,
    command_markers: &'a CommandMarkers,
    registry: &'a ReplicationRegistry,
}

/// Set with replication and event systems related to client.
#[derive(SystemSet, Debug, Hash, PartialEq, Eq, Clone, Copy)]
pub enum ClientSet {
    /// Systems that receive packets from the messaging backend.
    ///
    /// Used by messaging backend implementations.
    ///
    /// Runs in [`PreUpdate`].
    ReceivePackets,
    /// Systems that receive data from [`RepliconClient`].
    ///
    /// Used by `bevy_replicon`.
    ///
    /// Runs in [`PreUpdate`].
    Receive,
    /// Systems that populate Bevy's [`Diagnostics`](bevy::diagnostic::Diagnostics).
    ///
    /// Used by `bevy_replicon`.
    ///
    /// Runs in [`PreUpdate`].
    Diagnostics,
    /// Systems that synchronize hierarchy changes in [`ParentSync`](super::parent_sync::ParentSync).
    ///
    /// Used by `bevy_replicon`.
    ///
    /// Runs in [`PreUpdate`].
    SyncHierarchy,
    /// Systems that send data to [`RepliconClient`].
    ///
    /// Used by `bevy_replicon`.
    ///
    /// Runs in [`PostUpdate`].
    Send,
    /// Systems that send packets to the messaging backend.
    ///
    /// Used by messaging backend implementations.
    ///
    /// Runs in [`PostUpdate`].
    SendPackets,
    /// Systems that reset queued server events.
    ///
    /// Runs in [`PreUpdate`] immediately after the client connects to ensure client sessions have a fresh start.
    ///
    /// This is a separate set from [`ClientSet::Reset`] because the reset requirements for events are different
    /// from the replicon client internals.
    /// It is best practice to discard client-sent and server-received events while the client is not connected
    /// in order to guarantee clean separation between connection sessions.
    ResetEvents,
    /// Systems that reset the client.
    ///
    /// Runs in [`PreUpdate`] when the client just disconnected.
    ///
    /// You may want to disable this set if you want to preserve client replication state across reconnects.
    /// In that case, you need to manually repair the client state (or use something like
    /// [`bevy_replicon_repair`](https://docs.rs/bevy_replicon_repair)).
    ///
    /// If this set is disabled and you don't want to repair client state, then you need to manually clean up
    /// the client after a disconnect or when reconnecting.
    Reset,
}

/// Last received tick for change messages from the server.
///
/// In other words, the last [`RepliconTick`] with a removal, insertion, spawn or despawn.
/// This value is not updated when mutation messages are received from the server.
#[derive(Clone, Copy, Debug, Default, Deref, Resource)]
pub struct ServerChangeTick(RepliconTick);

/// Cached buffered mutate messages, used to synchronize mutations with change messages.
///
/// If [`ClientSet::Reset`] is disabled, then this needs to be cleaned up manually with [`Self::clear`].
#[derive(Default, Resource)]
pub struct BufferedMutations(Vec<BufferedMutate>);

impl BufferedMutations {
    pub fn clear(&mut self) {
        self.0.clear();
    }

    /// Inserts a new buffered message, maintaining sorting by their message tick in descending order.
    fn insert(&mut self, mutation: BufferedMutate) {
        let index = self
            .0
            .partition_point(|other_mutation| mutation.message_tick < other_mutation.message_tick);
        self.0.insert(index, mutation);
    }
}

/// Partially-deserialized mutate message that is waiting for its tick to appear in an change message.
///
/// See also [`crate::server::replication_messages`].
pub(super) struct BufferedMutate {
    /// Required tick to wait for.
    change_tick: RepliconTick,

    /// The tick this mutations corresponds to.
    message_tick: RepliconTick,

    /// Mutations data.
    message: Bytes,
}

/// Replication stats during message processing.
///
/// Statistic will be collected only if the resource is present.
/// The resource is not added by default.
///
/// See also [`ClientDiagnosticsPlugin`](diagnostics::ClientDiagnosticsPlugin)
/// for automatic integration with Bevy diagnostics.
#[derive(Default, Resource, Debug)]
pub struct ClientReplicationStats {
    /// Incremented per entity that changes.
    pub entities_changed: usize,
    /// Incremented for every component that changes.
    pub components_changed: usize,
    /// Incremented per client mapping added.
    pub mappings: usize,
    /// Incremented per entity despawn.
    pub despawns: usize,
    /// Replication messages received.
    pub messages: usize,
    /// Replication bytes received in message payloads (without internal messaging plugin data).
    pub bytes: usize,
}<|MERGE_RESOLUTION|>--- conflicted
+++ resolved
@@ -323,7 +323,7 @@
     let server_entity = deserialize_entity(cursor)?;
     let client_entity = deserialize_entity(cursor)?;
 
-    if let Some(mut entity) = world.get_entity_mut(client_entity) {
+    if let Ok(mut entity) = world.get_entity_mut(client_entity) {
         debug!("received mapping from {server_entity:?} to {client_entity:?}");
         entity.insert(Replicated);
         params.entity_map.insert(server_entity, client_entity);
@@ -331,20 +331,6 @@
         // Entity could be despawned on client already.
         debug!("received mapping from {server_entity:?} to {client_entity:?}, but the entity doesn't exists");
     }
-<<<<<<< HEAD
-    for _ in 0..mappings_len {
-        let server_entity = deserialize_entity(cursor)?;
-        let client_entity = deserialize_entity(cursor)?;
-
-        if let Ok(mut entity) = world.get_entity_mut(client_entity) {
-            debug!("received mapping from {server_entity:?} to {client_entity:?}");
-            entity.insert(Replicated);
-            params.entity_map.insert(server_entity, client_entity);
-        } else {
-            // Entity could be despawned on client already.
-            debug!("received mapping from {server_entity:?} to {client_entity:?}, but the entity doesn't exists");
-        }
-=======
 
     Ok(())
 }
@@ -363,11 +349,10 @@
     if let Some(client_entity) = params
         .entity_map
         .remove_by_server(server_entity)
-        .and_then(|entity| world.get_entity_mut(entity))
+        .and_then(|entity| world.get_entity_mut(entity).ok())
     {
         let ctx = DespawnCtx { message_tick };
         (params.registry.despawn)(&ctx, client_entity);
->>>>>>> a8e10a03
     }
 
     Ok(())
@@ -448,20 +433,6 @@
             .entity(client_entity.id())
             .insert(ConfirmHistory::new(message_tick));
     }
-<<<<<<< HEAD
-    for _ in 0..entities_len {
-        // The entity might have already been despawned because of hierarchy or
-        // with the last replication message, but the server might not yet have received confirmation
-        // from the client and could include the deletion in the this message.
-        let server_entity = deserialize_entity(cursor)?;
-        if let Some(client_entity) = params
-            .entity_map
-            .remove_by_server(server_entity)
-            .and_then(|entity| world.get_entity_mut(entity).ok())
-        {
-            let ctx = DespawnCtx { message_tick };
-            (params.registry.despawn)(&ctx, client_entity);
-=======
 
     let len = apply_array(ArrayKind::Sized, cursor, |cursor| {
         let fns_id = DefaultOptions::new().deserialize_from(&mut *cursor)?;
@@ -477,7 +448,6 @@
                 &mut client_entity,
                 cursor,
             )?;
->>>>>>> a8e10a03
         }
 
         Ok(())
