--- conflicted
+++ resolved
@@ -10,25 +10,12 @@
 use bytes::Bytes;
 use varint_rs::VarintReader;
 
-<<<<<<< HEAD
 use crate::core::{
     command_markers::{CommandMarkers, EntityMarkers},
     common_conditions::{client_connected, client_just_connected, client_just_disconnected},
     replication_fns::{
-        ctx::{DeleteCtx, WriteCtx},
+        ctx::{DespawnCtx, RemoveCtx, WriteCtx},
         ReplicationFns,
-=======
-use crate::{
-    core::{
-        command_markers::{CommandMarkers, EntityMarkers},
-        common_conditions::{client_connected, client_just_connected, client_just_disconnected},
-        replication_fns::{
-            ctx::{DespawnCtx, RemoveCtx, WriteCtx},
-            ReplicationFns,
-        },
-        replicon_channels::{ReplicationChannel, RepliconChannels},
-        Replicated,
->>>>>>> 9ce7b8aa
     },
     replicon_channels::{ReplicationChannel, RepliconChannels},
     replicon_tick::RepliconTick,
