pub mod confirm_history;
#[cfg(feature = "client_diagnostics")]
pub mod diagnostics;
pub mod events;
pub mod server_mutate_ticks;

use std::{io::Cursor, mem};

use bevy::{ecs::world::CommandQueue, prelude::*};
use bincode::{DefaultOptions, Options};
use bytes::Bytes;
use integer_encoding::{FixedIntReader, VarIntReader};

use crate::core::{
    channels::{ReplicationChannel, RepliconChannels},
    common_conditions::{client_connected, client_just_connected, client_just_disconnected},
    replication::{
        change_message_flags::ChangeMessageFlags,
        command_markers::{CommandMarkers, EntityMarkers},
        deferred_entity::DeferredEntity,
        replication_registry::{
            ctx::{DespawnCtx, RemoveCtx, WriteCtx},
            ReplicationRegistry,
        },
        track_mutate_messages::TrackMutateMessages,
        Replicated,
    },
    replicon_client::RepliconClient,
    replicon_tick::RepliconTick,
    server_entity_map::ServerEntityMap,
};
use confirm_history::{ConfirmHistory, HistoryConfirmed};
use server_mutate_ticks::{MutateTickConfirmed, ServerMutateTicks};

/// Client functionality and replication receiving.
///
/// Can be disabled for server-only apps.
pub struct ClientPlugin;

impl Plugin for ClientPlugin {
    fn build(&self, app: &mut App) {
        app.init_resource::<RepliconClient>()
            .init_resource::<ServerEntityMap>()
            .init_resource::<ServerChangeTick>()
            .init_resource::<BufferedMutations>()
            .add_event::<HistoryConfirmed>()
            .add_event::<MutateTickConfirmed>()
            .configure_sets(
                PreUpdate,
                (
                    ClientSet::ReceivePackets,
                    (
                        ClientSet::ResetEvents.run_if(client_just_connected),
                        ClientSet::Reset.run_if(client_just_disconnected),
                    ),
                    ClientSet::Receive,
                    (ClientSet::Diagnostics, ClientSet::SyncHierarchy),
                )
                    .chain(),
            )
            .configure_sets(
                PostUpdate,
                (ClientSet::Send, ClientSet::SendPackets).chain(),
            )
            .add_systems(Startup, Self::setup_channels)
            .add_systems(
                PreUpdate,
                Self::receive_replication
                    .map(Result::unwrap)
                    .in_set(ClientSet::Receive)
                    .run_if(client_connected),
            )
            .add_systems(PreUpdate, Self::reset.in_set(ClientSet::Reset));
    }

    fn finish(&self, app: &mut App) {
        if **app.world().resource::<TrackMutateMessages>() {
            app.init_resource::<ServerMutateTicks>();
        }
    }
}

impl ClientPlugin {
    fn setup_channels(mut client: ResMut<RepliconClient>, channels: Res<RepliconChannels>) {
        client.setup_server_channels(channels.server_channels().len());
    }

    /// Receives and applies replication messages from the server.
    ///
    /// Change messages are sent over the [`ReplicationChannel::Changes`] and are applied first to ensure valid state
    /// for component mutations.
    ///
    /// Mutate messages are sent over [`ReplicationChannel::Mutations`], which means they may appear
    /// ahead-of or behind change messages from the same server tick. A mutation will only be applied if its
    /// change tick has already appeared in an change message, otherwise it will be buffered while waiting.
    /// Since component mutations can arrive in any order, they will only be applied if they correspond to a more
    /// recent server tick than the last acked server tick for each entity.
    ///
    /// Buffered mutate messages are processed last.
    ///
    /// Acknowledgments for received mutate messages are sent back to the server.
    ///
    /// See also [`ReplicationMessages`](crate::server::replication_messages::ReplicationMessages).
    pub(super) fn receive_replication(
        world: &mut World,
        mut queue: Local<CommandQueue>,
        mut entity_markers: Local<EntityMarkers>,
    ) -> bincode::Result<()> {
        world.resource_scope(|world, mut client: Mut<RepliconClient>| {
            world.resource_scope(|world, mut entity_map: Mut<ServerEntityMap>| {
                world.resource_scope(|world, mut buffered_mutations: Mut<BufferedMutations>| {
                    world.resource_scope(|world, command_markers: Mut<CommandMarkers>| {
                        world.resource_scope(|world, registry: Mut<ReplicationRegistry>| {
<<<<<<< HEAD
                            world.resource_scope(
                                |world, mut history_events: Mut<Events<HistoryConfirmed>>| {
                                    let mut stats = world.remove_resource::<ClientStats>();
                                    let mut mutate_ticks =
                                        world.remove_resource::<ServerMutateTicks>();
                                    let mut params = ReceiveParams {
                                        queue: &mut queue,
                                        entity_markers: &mut entity_markers,
                                        entity_map: &mut entity_map,
                                        history_events: &mut history_events,
                                        mutate_ticks: mutate_ticks.as_mut(),
                                        stats: stats.as_mut(),
                                        command_markers: &command_markers,
                                        registry: &registry,
                                    };

                                    apply_replication(
                                        world,
                                        &mut params,
                                        &mut client,
                                        &mut buffered_mutations,
                                    )?;

                                    if let Some(stats) = stats {
                                        world.insert_resource(stats);
                                    }
                                    if let Some(mutate_ticks) = mutate_ticks {
                                        world.insert_resource(mutate_ticks);
                                    }

                                    Ok(())
                                },
                            )
=======
                            let mut stats = world.remove_resource::<ClientReplicationStats>();
                            let mut params = ReceiveParams {
                                queue: &mut queue,
                                entity_markers: &mut entity_markers,
                                entity_map: &mut entity_map,
                                stats: stats.as_mut(),
                                command_markers: &command_markers,
                                registry: &registry,
                            };

                            apply_replication(
                                world,
                                &mut params,
                                &mut client,
                                &mut buffered_mutations,
                            )?;

                            if let Some(stats) = stats {
                                world.insert_resource(stats);
                            }

                            Ok(())
>>>>>>> a8e10a03
                        })
                    })
                })
            })
        })
    }

    fn reset(
        mut change_tick: ResMut<ServerChangeTick>,
        mut entity_map: ResMut<ServerEntityMap>,
        mut buffered_mutations: ResMut<BufferedMutations>,
        mut stats: ResMut<ClientReplicationStats>,
    ) {
        *change_tick = Default::default();
        entity_map.clear();
        buffered_mutations.clear();
        *stats = Default::default();
    }
}

/// Reads all received messages and applies them.
///
/// Sends acknowledgments for mutate messages back.
fn apply_replication(
    world: &mut World,
    params: &mut ReceiveParams,
    client: &mut RepliconClient,
    buffered_mutations: &mut BufferedMutations,
) -> bincode::Result<()> {
    for message in client.receive(ReplicationChannel::Changes) {
        apply_change_message(world, params, &message)?;
    }

    // Unlike change messages, we read all mutate messages first, sort them by tick
    // in descending order to ensure that the last mutation will be applied first.
    // Since mutate messages manually split by packet size, we apply all messages,
    // but skip outdated data per-entity by checking last received tick for it
    // (unless user requested history via marker).
    let change_tick = *world.resource::<ServerChangeTick>();
    let acks_size = mem::size_of::<u16>() * client.received_count(ReplicationChannel::Mutations);
    if acks_size != 0 {
        let mut acks = Vec::with_capacity(acks_size);
        for message in client.receive(ReplicationChannel::Mutations) {
            let mutate_index = buffer_mutate_message(params, buffered_mutations, message)?;
            bincode::serialize_into(&mut acks, &mutate_index)?;
        }
        client.send(ReplicationChannel::Changes, acks);
    }

    apply_mutate_messages(world, params, buffered_mutations, change_tick)
}

/// Reads and applies a change message.
///
/// For details see [`replication_messages`](crate::server::replication_messages).
fn apply_change_message(
    world: &mut World,
    params: &mut ReceiveParams,
    message: &[u8],
) -> bincode::Result<()> {
    let end_pos = message.len();
    let mut cursor = Cursor::new(message);
    if let Some(stats) = &mut params.stats {
        stats.messages += 1;
        stats.bytes += end_pos;
    }

    let flags = ChangeMessageFlags::from_bits_retain(cursor.read_fixedint()?);
    debug_assert!(!flags.is_empty(), "message can't be empty");

    let message_tick = bincode::deserialize_from(&mut cursor)?;
    trace!("applying change message for {message_tick:?}");
    world.resource_mut::<ServerChangeTick>().0 = message_tick;

    let last_flag = flags.last();
    for (_, flag) in flags.iter_names() {
        let array_kind = if flag != last_flag {
            ArrayKind::Sized
        } else {
            ArrayKind::Dynamic
        };

        match flag {
            ChangeMessageFlags::MAPPINGS => {
                debug_assert_eq!(array_kind, ArrayKind::Sized);
                let len = apply_array(array_kind, &mut cursor, |cursor| {
                    apply_entity_mapping(world, params, cursor)
                })?;
                if let Some(stats) = &mut params.stats {
                    stats.mappings += len;
                }
            }
            ChangeMessageFlags::DESPAWNS => {
                let len = apply_array(array_kind, &mut cursor, |cursor| {
                    apply_despawn(world, params, cursor, message_tick)
                })?;
                if let Some(stats) = &mut params.stats {
                    stats.despawns += len;
                }
            }
            ChangeMessageFlags::REMOVALS => {
                let len = apply_array(array_kind, &mut cursor, |cursor| {
                    apply_removals(world, params, cursor, message_tick)
                })?;
                if let Some(stats) = &mut params.stats {
                    stats.entities_changed += len;
                }
            }
            ChangeMessageFlags::CHANGES => {
                debug_assert_eq!(array_kind, ArrayKind::Dynamic);
                let len = apply_array(array_kind, &mut cursor, |cursor| {
                    apply_changes(world, params, cursor, message_tick)
                })?;
                if let Some(stats) = &mut params.stats {
                    stats.entities_changed += len;
                }
            }
            _ => unreachable!("iteration should yield only named flags"),
        }
    }

    Ok(())
}

/// Reads and buffers mutate message.
///
/// For details see [`replication_messages`](crate::server::replication_messages).
///
/// Returns mutate index to be used for acknowledgment.
fn buffer_mutate_message(
    params: &mut ReceiveParams,
    buffered_mutations: &mut BufferedMutations,
    message: Bytes,
) -> bincode::Result<u16> {
    let end_pos = message.len();
    let mut cursor = Cursor::new(&*message);
    if let Some(stats) = &mut params.stats {
        stats.messages += 1;
        stats.bytes += end_pos;
    }

    let change_tick = bincode::deserialize_from(&mut cursor)?;
    let message_tick = bincode::deserialize_from(&mut cursor)?;
    let messages_count = if params.mutate_ticks.is_some() {
        cursor.read_varint()?
    } else {
        1
    };
    let mutate_index = cursor.read_varint()?;
    trace!("received mutate message for {message_tick:?}");
    buffered_mutations.insert(BufferedMutate {
        change_tick,
        message_tick,
        messages_count,
        message: message.slice(cursor.position() as usize..),
    });

    Ok(mutate_index)
}

/// Applies mutations from [`BufferedMutations`].
///
/// If the mutate message can't be applied yet (because the change message with the
/// corresponding tick hasn't arrived), it will be kept in the buffer.
fn apply_mutate_messages(
    world: &mut World,
    params: &mut ReceiveParams,
    buffered_mutations: &mut BufferedMutations,
    change_tick: ServerChangeTick,
) -> bincode::Result<()> {
    let mut result = Ok(());
    buffered_mutations.0.retain(|mutate| {
        if mutate.change_tick > *change_tick {
            return true;
        }

        trace!("applying mutate message for {:?}", mutate.message_tick);
        let len = apply_array(
            ArrayKind::Dynamic,
            &mut Cursor::new(&*mutate.message),
            |cursor| apply_mutations(world, params, cursor, mutate.message_tick),
        );

        match len {
            Ok(len) => {
                if let Some(stats) = &mut params.stats {
                    stats.entities_changed += len;
                }
            }
            Err(e) => result = Err(e),
        }

        if let Some(mutate_ticks) = &mut params.mutate_ticks {
            if mutate_ticks.confirm(mutate.message_tick, mutate.messages_count) {
                world.send_event(MutateTickConfirmed {
                    tick: mutate.message_tick,
                });
            }
        }

        false
    });

    result
}

/// Deserializes and applies server mapping from client's pre-spawned entities.
fn apply_entity_mapping(
    world: &mut World,
    params: &mut ReceiveParams,
    cursor: &mut Cursor<&[u8]>,
) -> bincode::Result<()> {
    let server_entity = deserialize_entity(cursor)?;
    let client_entity = deserialize_entity(cursor)?;

    if let Some(mut entity) = world.get_entity_mut(client_entity) {
        debug!("received mapping from {server_entity:?} to {client_entity:?}");
        entity.insert(Replicated);
        params.entity_map.insert(server_entity, client_entity);
    } else {
        // Entity could be despawned on client already.
        debug!("received mapping from {server_entity:?} to {client_entity:?}, but the entity doesn't exists");
    }

    Ok(())
}

/// Deserializes and applies entity despawn from change message.
fn apply_despawn(
    world: &mut World,
    params: &mut ReceiveParams,
    cursor: &mut Cursor<&[u8]>,
    message_tick: RepliconTick,
) -> bincode::Result<()> {
    // The entity might have already been despawned because of hierarchy or
    // with the last replication message, but the server might not yet have received confirmation
    // from the client and could include the deletion in the this message.
    let server_entity = deserialize_entity(cursor)?;
    if let Some(client_entity) = params
        .entity_map
        .remove_by_server(server_entity)
        .and_then(|entity| world.get_entity_mut(entity))
    {
        let ctx = DespawnCtx { message_tick };
        (params.registry.despawn)(&ctx, client_entity);
    }

    Ok(())
}

/// Deserializes and applies component removals for an entity.
fn apply_removals(
    world: &mut World,
    params: &mut ReceiveParams,
    cursor: &mut Cursor<&[u8]>,
    message_tick: RepliconTick,
) -> bincode::Result<()> {
    let server_entity = deserialize_entity(cursor)?;

    let client_entity = params
        .entity_map
        .get_by_server_or_insert(server_entity, || world.spawn(Replicated).id());

    let mut client_entity = DeferredEntity::new(world, client_entity);
    let mut commands = client_entity.commands(params.queue);
    params
        .entity_markers
        .read(params.command_markers, &*client_entity);

    confirm_tick(
        &mut commands,
        &mut client_entity,
        params.history_events,
        message_tick,
    );

    let len = apply_array(ArrayKind::Sized, cursor, |cursor| {
        let fns_id = DefaultOptions::new().deserialize_from(&mut *cursor)?;
        let (component_id, component_fns, _) = params.registry.get(fns_id);
        let mut ctx = RemoveCtx {
            commands: &mut commands,
            message_tick,
            component_id,
        };
        component_fns.remove(&mut ctx, params.entity_markers, &mut client_entity);

        Ok(())
    })?;

    if let Some(stats) = &mut params.stats {
        stats.components_changed += len;
    }

    params.queue.apply(world);

    Ok(())
}

/// Deserializes and applies component insertions and/or mutations for an entity.
fn apply_changes(
    world: &mut World,
    params: &mut ReceiveParams,
    cursor: &mut Cursor<&[u8]>,
    message_tick: RepliconTick,
) -> bincode::Result<()> {
    let server_entity = deserialize_entity(cursor)?;

    let client_entity = params
        .entity_map
        .get_by_server_or_insert(server_entity, || world.spawn(Replicated).id());

    let mut client_entity = DeferredEntity::new(world, client_entity);
    let mut commands = client_entity.commands(params.queue);
    params
        .entity_markers
        .read(params.command_markers, &*client_entity);

    confirm_tick(
        &mut commands,
        &mut client_entity,
        params.history_events,
        message_tick,
    );

    let len = apply_array(ArrayKind::Sized, cursor, |cursor| {
        let fns_id = DefaultOptions::new().deserialize_from(&mut *cursor)?;
        let (component_id, component_fns, rule_fns) = params.registry.get(fns_id);
        let mut ctx = WriteCtx::new(&mut commands, params.entity_map, component_id, message_tick);

        // SAFETY: `rule_fns` and `component_fns` were created for the same type.
        unsafe {
            component_fns.write(
                &mut ctx,
                rule_fns,
                params.entity_markers,
                &mut client_entity,
                cursor,
            )?;
        }

        Ok(())
    })?;

    if let Some(stats) = &mut params.stats {
        stats.components_changed += len;
    }

    params.queue.apply(world);

    Ok(())
}

fn apply_array(
    kind: ArrayKind,
    cursor: &mut Cursor<&[u8]>,
    mut f: impl FnMut(&mut Cursor<&[u8]>) -> bincode::Result<()>,
) -> bincode::Result<usize> {
    match kind {
        ArrayKind::Sized => {
            let len = cursor.read_varint()?;
            for _ in 0..len {
                (f)(cursor)?;
            }

            Ok(len)
        }
        ArrayKind::Dynamic => {
            let mut len = 0;
            let end = cursor.get_ref().len() as u64;
            while cursor.position() < end {
                (f)(cursor)?;
                len += 1;
            }

            Ok(len)
        }
    }
}

/// Type of serialized array.
#[derive(PartialEq, Eq, Debug)]
enum ArrayKind {
    /// Size is serialized before the array.
    Sized,
    /// Size is unknown, means that all bytes needs to be consumed.
    Dynamic,
}

fn confirm_tick(
    commands: &mut Commands,
    entity: &mut DeferredEntity,
    history_events: &mut Events<HistoryConfirmed>,
    tick: RepliconTick,
) {
    if let Some(mut history) = entity.get_mut::<ConfirmHistory>() {
        history.set_last_tick(tick);
    } else {
        commands
            .entity(entity.id())
            .insert(ConfirmHistory::new(tick));
    }
    history_events.send(HistoryConfirmed {
        entity: entity.id(),
        tick,
    });
}

/// Deserializes and applies component mutations for all entities.
///
/// Consumes all remaining bytes in the cursor.
fn apply_mutations(
    world: &mut World,
    params: &mut ReceiveParams,
    cursor: &mut Cursor<&[u8]>,
    message_tick: RepliconTick,
) -> bincode::Result<()> {
    let server_entity = deserialize_entity(cursor)?;
    let data_size: usize = cursor.read_varint()?;

    let Some(client_entity) = params.entity_map.get_by_server(server_entity) else {
        // Mutation could arrive after a despawn from change message.
        debug!("ignoring mutations received for unknown server's {server_entity:?}");
        cursor.set_position(cursor.position() + data_size as u64);
        return Ok(());
    };

    let mut client_entity = DeferredEntity::new(world, client_entity);
    let mut commands = client_entity.commands(params.queue);
    params
        .entity_markers
        .read(params.command_markers, &*client_entity);

    let mut history = client_entity
        .get_mut::<ConfirmHistory>()
        .expect("all entities from mutate message should have confirmed ticks");
    let new_tick = message_tick > history.last_tick();
    if new_tick {
        history.set_last_tick(message_tick);
    } else {
        if !params.entity_markers.need_history() {
            trace!(
                "ignoring outdated mutations for client's {:?}",
                client_entity.id()
            );
            cursor.set_position(cursor.position() + data_size as u64);
            return Ok(());
        }

        let ago = history.last_tick().get().wrapping_sub(message_tick.get());
        if ago >= u64::BITS {
            trace!(
                "discarding {ago} ticks old mutations for client's {:?}",
                client_entity.id()
            );
            cursor.set_position(cursor.position() + data_size as u64);
            return Ok(());
        }

        history.set(ago);
    }
    params.history_events.send(HistoryConfirmed {
        entity: client_entity.id(),
        tick: message_tick,
    });

    let end_pos = cursor.position() + data_size as u64;
    let mut components_count = 0;
    while cursor.position() < end_pos {
        let fns_id = DefaultOptions::new().deserialize_from(&mut *cursor)?;
        let (component_id, component_fns, rule_fns) = params.registry.get(fns_id);
        let mut ctx = WriteCtx::new(&mut commands, params.entity_map, component_id, message_tick);

        // SAFETY: `rule_fns` and `component_fns` were created for the same type.
        unsafe {
            if new_tick {
                component_fns.write(
                    &mut ctx,
                    rule_fns,
                    params.entity_markers,
                    &mut client_entity,
                    cursor,
                )?;
            } else {
                component_fns.consume_or_write(
                    &mut ctx,
                    rule_fns,
                    params.entity_markers,
                    params.command_markers,
                    &mut client_entity,
                    cursor,
                )?;
            }
        }

        components_count += 1;
    }

    if let Some(stats) = &mut params.stats {
        stats.components_changed += components_count;
    }

    params.queue.apply(world);

    Ok(())
}

/// Deserializes `entity` from compressed index and generation.
///
/// For details see
/// [`ReplicationBuffer::write_entity`](crate::server::replication_message::replication_buffer::write_entity).
fn deserialize_entity(cursor: &mut Cursor<&[u8]>) -> bincode::Result<Entity> {
    let flagged_index: u64 = cursor.read_varint()?;
    let has_generation = (flagged_index & 1) > 0;
    let generation = if has_generation {
        cursor.read_varint::<u32>()? + 1
    } else {
        1u32
    };

    let bits = (generation as u64) << 32 | (flagged_index >> 1);

    Ok(Entity::from_bits(bits))
}

/// Borrowed resources from the world and locals.
///
/// To avoid passing a lot of arguments into all receive functions.
struct ReceiveParams<'a> {
    queue: &'a mut CommandQueue,
    entity_markers: &'a mut EntityMarkers,
    entity_map: &'a mut ServerEntityMap,
<<<<<<< HEAD
    history_events: &'a mut Events<HistoryConfirmed>,
    mutate_ticks: Option<&'a mut ServerMutateTicks>,
    stats: Option<&'a mut ClientStats>,
=======
    stats: Option<&'a mut ClientReplicationStats>,
>>>>>>> a8e10a03
    command_markers: &'a CommandMarkers,
    registry: &'a ReplicationRegistry,
}

/// Set with replication and event systems related to client.
#[derive(SystemSet, Debug, Hash, PartialEq, Eq, Clone, Copy)]
pub enum ClientSet {
    /// Systems that receive packets from the messaging backend.
    ///
    /// Used by messaging backend implementations.
    ///
    /// Runs in [`PreUpdate`].
    ReceivePackets,
    /// Systems that receive data from [`RepliconClient`].
    ///
    /// Used by `bevy_replicon`.
    ///
    /// Runs in [`PreUpdate`].
    Receive,
    /// Systems that populate Bevy's [`Diagnostics`](bevy::diagnostic::Diagnostics).
    ///
    /// Used by `bevy_replicon`.
    ///
    /// Runs in [`PreUpdate`].
    Diagnostics,
    /// Systems that synchronize hierarchy changes in [`ParentSync`](super::parent_sync::ParentSync).
    ///
    /// Used by `bevy_replicon`.
    ///
    /// Runs in [`PreUpdate`].
    SyncHierarchy,
    /// Systems that send data to [`RepliconClient`].
    ///
    /// Used by `bevy_replicon`.
    ///
    /// Runs in [`PostUpdate`].
    Send,
    /// Systems that send packets to the messaging backend.
    ///
    /// Used by messaging backend implementations.
    ///
    /// Runs in [`PostUpdate`].
    SendPackets,
    /// Systems that reset queued server events.
    ///
    /// Runs in [`PreUpdate`] immediately after the client connects to ensure client sessions have a fresh start.
    ///
    /// This is a separate set from [`ClientSet::Reset`] because the reset requirements for events are different
    /// from the replicon client internals.
    /// It is best practice to discard client-sent and server-received events while the client is not connected
    /// in order to guarantee clean separation between connection sessions.
    ResetEvents,
    /// Systems that reset the client.
    ///
    /// Runs in [`PreUpdate`] when the client just disconnected.
    ///
    /// You may want to disable this set if you want to preserve client replication state across reconnects.
    /// In that case, you need to manually repair the client state (or use something like
    /// [`bevy_replicon_repair`](https://docs.rs/bevy_replicon_repair)).
    ///
    /// If this set is disabled and you don't want to repair client state, then you need to manually clean up
    /// the client after a disconnect or when reconnecting.
    Reset,
}

/// Last received tick for change messages from the server.
///
/// In other words, the last [`RepliconTick`] with a removal, insertion, spawn or despawn.
/// This value is not updated when mutation messages are received from the server.
///
/// See also [`ServerMutateTicks`].
#[derive(Clone, Copy, Debug, Default, Deref, Resource)]
pub struct ServerChangeTick(RepliconTick);

/// Cached buffered mutate messages, used to synchronize mutations with change messages.
///
/// If [`ClientSet::Reset`] is disabled, then this needs to be cleaned up manually with [`Self::clear`].
#[derive(Default, Resource)]
pub struct BufferedMutations(Vec<BufferedMutate>);

impl BufferedMutations {
    pub fn clear(&mut self) {
        self.0.clear();
    }

    /// Inserts a new buffered message, maintaining sorting by their message tick in descending order.
    fn insert(&mut self, mutation: BufferedMutate) {
        let index = self
            .0
            .partition_point(|other_mutation| mutation.message_tick < other_mutation.message_tick);
        self.0.insert(index, mutation);
    }
}

/// Partially-deserialized mutate message that is waiting for its tick to appear in an change message.
///
/// See also [`crate::server::replication_messages`].
pub(super) struct BufferedMutate {
    /// Required tick to wait for.
    change_tick: RepliconTick,

    /// The tick this mutations corresponds to.
    message_tick: RepliconTick,

    /// Number of all mutate messages sent by server for this tick.
    ///
    /// May not be equal to the number of received messages.
    messages_count: usize,

    /// Mutations data.
    message: Bytes,
}

/// Replication stats during message processing.
///
/// Statistic will be collected only if the resource is present.
/// The resource is not added by default.
///
/// See also [`ClientDiagnosticsPlugin`](diagnostics::ClientDiagnosticsPlugin)
/// for automatic integration with Bevy diagnostics.
#[derive(Default, Resource, Debug)]
pub struct ClientReplicationStats {
    /// Incremented per entity that changes.
    pub entities_changed: usize,
    /// Incremented for every component that changes.
    pub components_changed: usize,
    /// Incremented per client mapping added.
    pub mappings: usize,
    /// Incremented per entity despawn.
    pub despawns: usize,
    /// Replication messages received.
    pub messages: usize,
    /// Replication bytes received in message payloads (without internal messaging plugin data).
    pub bytes: usize,
}<|MERGE_RESOLUTION|>--- conflicted
+++ resolved
@@ -111,10 +111,10 @@
                 world.resource_scope(|world, mut buffered_mutations: Mut<BufferedMutations>| {
                     world.resource_scope(|world, command_markers: Mut<CommandMarkers>| {
                         world.resource_scope(|world, registry: Mut<ReplicationRegistry>| {
-<<<<<<< HEAD
                             world.resource_scope(
                                 |world, mut history_events: Mut<Events<HistoryConfirmed>>| {
-                                    let mut stats = world.remove_resource::<ClientStats>();
+                                    let mut stats =
+                                        world.remove_resource::<ClientReplicationStats>();
                                     let mut mutate_ticks =
                                         world.remove_resource::<ServerMutateTicks>();
                                     let mut params = ReceiveParams {
@@ -145,30 +145,6 @@
                                     Ok(())
                                 },
                             )
-=======
-                            let mut stats = world.remove_resource::<ClientReplicationStats>();
-                            let mut params = ReceiveParams {
-                                queue: &mut queue,
-                                entity_markers: &mut entity_markers,
-                                entity_map: &mut entity_map,
-                                stats: stats.as_mut(),
-                                command_markers: &command_markers,
-                                registry: &registry,
-                            };
-
-                            apply_replication(
-                                world,
-                                &mut params,
-                                &mut client,
-                                &mut buffered_mutations,
-                            )?;
-
-                            if let Some(stats) = stats {
-                                world.insert_resource(stats);
-                            }
-
-                            Ok(())
->>>>>>> a8e10a03
                         })
                     })
                 })
@@ -700,13 +676,9 @@
     queue: &'a mut CommandQueue,
     entity_markers: &'a mut EntityMarkers,
     entity_map: &'a mut ServerEntityMap,
-<<<<<<< HEAD
     history_events: &'a mut Events<HistoryConfirmed>,
     mutate_ticks: Option<&'a mut ServerMutateTicks>,
-    stats: Option<&'a mut ClientStats>,
-=======
     stats: Option<&'a mut ClientReplicationStats>,
->>>>>>> a8e10a03
     command_markers: &'a CommandMarkers,
     registry: &'a ReplicationRegistry,
 }
