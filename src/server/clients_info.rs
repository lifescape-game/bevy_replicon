use std::mem;

use bevy::{
    ecs::component::Tick,
    prelude::*,
    utils::{Duration, EntityHashMap, HashMap},
};
use bevy_renet::renet::ClientId;

use crate::replicon_core::replicon_tick::RepliconTick;

/// Stores meta-information about connected clients.
#[derive(Default, Resource)]
pub struct ClientsInfo(Vec<ClientInfo>);

/// Reusable buffers for [`ClientsInfo`] and [`ClientInfo`].
#[derive(Default, Resource)]
pub(crate) struct ClientBuffers {
    /// [`ClientsInfo`]'s of previously disconnected clients.
    ///
    /// Stored to reuse allocated memory.
    info: Vec<ClientInfo>,

    /// [`Vec`]'s from acknowledged update indexes from [`ClientInfo`].
    ///
    /// Stored to reuse allocated capacity.
    entities: Vec<Vec<Entity>>,
}

impl ClientsInfo {
    /// Returns an iterator over clients information.
    pub(crate) fn iter(&self) -> impl Iterator<Item = &ClientInfo> {
        self.0.iter()
    }

    /// Returns a mutable iterator over clients information.
    pub(super) fn iter_mut(&mut self) -> impl Iterator<Item = &mut ClientInfo> {
        self.0.iter_mut()
    }

    /// Returns number of connected clients.
    pub(super) fn len(&self) -> usize {
        self.0.len()
    }

    /// Initializes a new [`ClientInfo`] for this client.
    ///
    /// Reuses the memory from the buffers if available.
    pub(super) fn init(&mut self, client_buffers: &mut ClientBuffers, client_id: ClientId) {
        let client_info = if let Some(mut client_info) = client_buffers.info.pop() {
            client_info.reset(client_id);
            client_info
        } else {
            ClientInfo::new(client_id)
        };

        self.0.push(client_info);
    }

    /// Removes info for the client.
    ///
    /// Keeps allocated memory in the buffers for reuse.
    pub(super) fn remove(&mut self, client_buffers: &mut ClientBuffers, client_id: ClientId) {
        let index = self
            .0
            .iter()
            .position(|info| info.id == client_id)
            .expect("clients info should contain all connected clients");
        let mut client_info = self.0.remove(index);
        client_buffers.entities.extend(client_info.drain_entities());
        client_buffers.info.push(client_info);
    }

    /// Clears information for all clients.
    ///
    /// Keeps allocated memory in the buffers for reuse.
    pub(super) fn clear(&mut self, client_buffers: &mut ClientBuffers) {
        for mut client_info in self.0.drain(..) {
            client_buffers.entities.extend(client_info.drain_entities());
            client_buffers.info.push(client_info);
        }
    }
}

pub(crate) struct ClientInfo {
    /// Client's ID.
    id: ClientId,

    /// Indicates whether the client connected in this tick.
    pub(super) just_connected: bool,
<<<<<<< HEAD
    ticks: EntityHashMap<Entity, Tick>,
=======

    /// Last acknowledged tick for each entity.
    pub(super) ticks: EntityHashMap<Entity, Tick>,

    /// The last tick in which a replicated entity was spawned, despawned, or gained/lost a component.
    ///
    /// It should be included in update messages and server events to avoid needless waiting for the next init message to arrive.
    pub(crate) change_tick: RepliconTick,

    /// Update message indexes mapped to their info.
>>>>>>> 8ac746c9
    updates: HashMap<u16, UpdateInfo>,

    /// Index for the next update message to be sent to this client.
    ///
    /// See also [`Self::register_update`].
    next_update_index: u16,
}

impl ClientInfo {
    fn new(id: ClientId) -> Self {
        Self {
            id,
            just_connected: true,
            ticks: Default::default(),
            change_tick: Default::default(),
            updates: Default::default(),
            next_update_index: Default::default(),
        }
    }

    // Returns associated client ID.
    pub(crate) fn id(&self) -> ClientId {
        self.id
    }

    /// Clears all entities for unacknowledged updates, returning them as an iterator.
    ///
    /// Keeps the allocated memory for reuse.
    fn drain_entities(&mut self) -> impl Iterator<Item = Vec<Entity>> + '_ {
        self.updates
            .drain()
            .map(|(_, update_info)| update_info.entities)
    }

    /// Resets all data.
    ///
    /// Keeps the allocated memory for reuse.
    fn reset(&mut self, id: ClientId) {
        self.id = id;
        self.just_connected = true;
        self.ticks.clear();
        self.updates.clear();
        self.next_update_index = 0;
    }

    /// Registers update at specified `tick` and `timestamp` and returns its index with entities to fill.
    ///
    /// Used later to acknowledge updated entities.
    #[must_use]
    pub(super) fn register_update(
        &mut self,
        client_buffers: &mut ClientBuffers,
        tick: Tick,
        timestamp: Duration,
    ) -> (u16, &mut Vec<Entity>) {
        let update_index = self.next_update_index;
        self.next_update_index = self.next_update_index.overflowing_add(1).0;

        let mut entities = client_buffers.entities.pop().unwrap_or_default();
        entities.clear();
        let update_info = UpdateInfo {
            tick,
            timestamp,
            entities,
        };
        let update_info = self
            .updates
            .entry(update_index)
            .insert(update_info)
            .into_mut();

        (update_index, &mut update_info.entities)
    }

    /// Sets the change limit for an entity that is replicated to this client.
    ///
    /// The change limit is the reference point for determining if components on an entity have changed and
    /// need to be replicated. Component changes older than the change limit are assumed to be acked by the client.
    pub(super) fn set_change_limit(&mut self, entity: Entity, tick: Tick) {
        self.ticks.insert(entity, tick);
    }

    /// Gets the change limit for an entity that is replicated to this client.
    pub(super) fn get_change_limit(&mut self, entity: Entity) -> Option<Tick> {
        self.ticks.get(&entity).copied()
    }

    /// Marks update with the specified index as acknowledged.
    ///
    /// Change limits for all entities from this update will be set to the update's tick if it's higher.
    ///
    /// Keeps allocated memory in the buffers for reuse.
    pub(super) fn acknowledge(
        &mut self,
        client_buffers: &mut ClientBuffers,
        tick: Tick,
        update_index: u16,
    ) {
        let Some(update_info) = self.updates.remove(&update_index) else {
            debug!(
                "received unknown update index {update_index} from client {}",
                self.id
            );
            return;
        };

        for entity in &update_info.entities {
            let Some(last_tick) = self.ticks.get_mut(entity) else {
                // We ignore missing entities, since they were probably despawned.
                continue;
            };

            // Received tick could be outdated because we bump it
            // if we detect any insertion on the entity in `collect_changes`.
            if !last_tick.is_newer_than(update_info.tick, tick) {
                *last_tick = update_info.tick;
            }
        }
        client_buffers.entities.push(update_info.entities);

        trace!(
            "client {} acknowledged an update with {:?}",
            self.id,
            update_info.tick,
        );
    }

    /// Removes a despawned entity tracked by this client.
    pub fn remove_despawned(&mut self, entity: Entity) {
        self.ticks.remove(&entity);
        // We don't clean up `self.updates` for efficiency reasons.
        // `Self::acknowledge()` will properly ignore despawned entities.
    }

    /// Removes all updates older then `min_timestamp`.
    ///
    /// Keeps allocated memory in the buffers for reuse.
    pub(super) fn remove_older_updates(
        &mut self,
        client_buffers: &mut ClientBuffers,
        min_timestamp: Duration,
    ) {
        self.updates.retain(|_, update_info| {
            if update_info.timestamp < min_timestamp {
                client_buffers
                    .entities
                    .push(mem::take(&mut update_info.entities));
                false
            } else {
                true
            }
        });
    }
}

struct UpdateInfo {
    tick: Tick,
    timestamp: Duration,
    entities: Vec<Entity>,
}<|MERGE_RESOLUTION|>--- conflicted
+++ resolved
@@ -88,20 +88,17 @@
 
     /// Indicates whether the client connected in this tick.
     pub(super) just_connected: bool,
-<<<<<<< HEAD
+
+    /// Lowest tick for use in change detection for each entity.
     ticks: EntityHashMap<Entity, Tick>,
-=======
-
-    /// Last acknowledged tick for each entity.
-    pub(super) ticks: EntityHashMap<Entity, Tick>,
-
-    /// The last tick in which a replicated entity was spawned, despawned, or gained/lost a component.
+
+    /// The last tick in which a replicated entity was spawned, despawned, or gained/lost a component from the perspective
+    /// of the client.
     ///
     /// It should be included in update messages and server events to avoid needless waiting for the next init message to arrive.
     pub(crate) change_tick: RepliconTick,
 
     /// Update message indexes mapped to their info.
->>>>>>> 8ac746c9
     updates: HashMap<u16, UpdateInfo>,
 
     /// Index for the next update message to be sent to this client.
