--- conflicted
+++ resolved
@@ -411,22 +411,8 @@
 
     /// Removes system tick mappings for acks that was acknowledged by everyone.
     fn cleanup_system_ticks(&mut self) {
-<<<<<<< HEAD
         self.system_ticks
-            .retain(|tick, _| self.clients.values().all(|acked_tick| acked_tick > tick))
-=======
-        self.system_ticks.retain(|tick, _| {
-            self.acked_ticks
-                .values()
-                .any(|acked_tick| acked_tick <= tick)
-        })
-    }
-
-    /// Returns current server tick.
-    #[inline]
-    pub fn current_tick(&self) -> NetworkTick {
-        self.current_tick
->>>>>>> 298d5c74
+            .retain(|tick, _| self.clients.values().any(|acked_tick| acked_tick <= tick));
     }
 
     /// Returns last acknowledged server ticks for all clients.
