--- conflicted
+++ resolved
@@ -381,22 +381,14 @@
 }
 
 #[test]
-<<<<<<< HEAD
-fn hidden() {
-=======
 fn confirm_history() {
->>>>>>> 7e6c0774
-    let mut server_app = App::new();
-    let mut client_app = App::new();
-    for app in [&mut server_app, &mut client_app] {
-        app.add_plugins((
-            MinimalPlugins,
-            RepliconPlugins.set(ServerPlugin {
-                tick_policy: TickPolicy::EveryFrame,
-<<<<<<< HEAD
-                visibility_policy: VisibilityPolicy::Whitelist, // Hide all spawned entities by default.
-=======
->>>>>>> 7e6c0774
+    let mut server_app = App::new();
+    let mut client_app = App::new();
+    for app in [&mut server_app, &mut client_app] {
+        app.add_plugins((
+            MinimalPlugins,
+            RepliconPlugins.set(ServerPlugin {
+                tick_policy: TickPolicy::EveryFrame,
                 ..Default::default()
             }),
         ))
@@ -415,38 +407,26 @@
     client_app.update();
     server_app.exchange_with_client(&mut client_app);
 
-<<<<<<< HEAD
-=======
     let client_entity = client_app
         .world_mut()
         .query_filtered::<Entity, With<DummyComponent>>()
         .single(client_app.world());
 
->>>>>>> 7e6c0774
     server_app
         .world_mut()
         .entity_mut(server_entity)
         .remove::<DummyComponent>();
 
-<<<<<<< HEAD
-=======
     // Clear previous events.
     client_app
         .world_mut()
         .resource_mut::<Events<EntityReplicated>>()
         .clear();
 
->>>>>>> 7e6c0774
-    server_app.update();
-    server_app.exchange_with_client(&mut client_app);
-    client_app.update();
-
-<<<<<<< HEAD
-    assert!(
-        client_app.world().entities().is_empty(),
-        "client shouldn't know about hidden entity"
-    );
-=======
+    server_app.update();
+    server_app.exchange_with_client(&mut client_app);
+    client_app.update();
+
     let tick = **server_app.world().resource::<ServerTick>();
 
     let confirm_history = client_app
@@ -465,9 +445,50 @@
         .unwrap();
     assert_eq!(event.entity, client_entity);
     assert_eq!(event.tick, tick);
->>>>>>> 7e6c0774
-}
-
+}
+
+#[test]
+fn hidden() {
+    let mut server_app = App::new();
+    let mut client_app = App::new();
+    for app in [&mut server_app, &mut client_app] {
+        app.add_plugins((
+            MinimalPlugins,
+            RepliconPlugins.set(ServerPlugin {
+                tick_policy: TickPolicy::EveryFrame,
+                visibility_policy: VisibilityPolicy::Whitelist, // Hide all spawned entities by default.
+                ..Default::default()
+            }),
+        ))
+        .replicate::<DummyComponent>();
+    }
+
+    server_app.connect_client(&mut client_app);
+
+    let server_entity = server_app
+        .world_mut()
+        .spawn((Replicated, DummyComponent))
+        .id();
+
+    server_app.update();
+    server_app.exchange_with_client(&mut client_app);
+    client_app.update();
+    server_app.exchange_with_client(&mut client_app);
+
+    server_app
+        .world_mut()
+        .entity_mut(server_entity)
+        .remove::<DummyComponent>();
+
+    server_app.update();
+    server_app.exchange_with_client(&mut client_app);
+    client_app.update();
+
+    assert!(
+        client_app.world().entities().is_empty(),
+        "client shouldn't know about hidden entity"
+    );
+}
 #[derive(Component, Deserialize, Serialize)]
 struct DummyComponent;
 
